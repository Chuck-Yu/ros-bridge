--- conflicted
+++ resolved
@@ -11,19 +11,11 @@
 """
 
 from collections import deque
-<<<<<<< HEAD
-import rospy  # pylint: disable=import-error
-from geometry_msgs.msg import PointStamped  # pylint: disable=import-error
-from carla_msgs.msg import CarlaEgoVehicleControl  # pylint: disable=import-error
-from vehicle_pid_controller import VehiclePIDController
-from misc import distance_vehicle
-=======
 import rospy
 from geometry_msgs.msg import PointStamped
 from carla_msgs.msg import CarlaEgoVehicleControl
 from vehicle_pid_controller import VehiclePIDController  # pylint: disable=relative-import
 from misc import distance_vehicle  # pylint: disable=relative-import
->>>>>>> 4b6c82c4
 
 
 class LocalPlanner(object):
