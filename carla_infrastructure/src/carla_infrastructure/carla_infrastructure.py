#!/usr/bin/env python
#
# Copyright (c) 2019 Intel Corporation
#
# This work is licensed under the terms of the MIT license.
# For a copy, see <https://opensource.org/licenses/MIT>.

"""
base class for spawning infrastructure sensors in ROS
"""
# pylint: disable=import-error
from __future__ import print_function

import os
import json
from carla_msgs.msg import CarlaWorldInfo

import carla

from ros_compatibility import CompatibleNode, QoSProfile, ROSException, ROSInterruptException
ROS_VERSION = int(os.environ['ROS_VERSION'])

if ROS_VERSION == 2:
    import rclpy

# ==============================================================================
# -- CarlaInfrastructure ------------------------------------------------------------
# ==============================================================================


class CarlaInfrastructure(CompatibleNode):

    """
    Handles the spawning of the infrastructure sensors
    """

    def __init__(self):
        super(CarlaInfrastructure, self).__init__('infrastructure')
        self.host = self.get_param('carla/host', '127.0.0.1')
        self.port = self.get_param('carla/port', 2000)
        self.timeout = self.get_param('carla/timeout', 10)
        self.sensor_definition_file = self.get_param('infrastructure_sensor_definition_file')
        self.world = None
        self.sensor_actors = []

    def restart(self):
        """
        Spawns the infrastructure sensors

        :return:
        """
        # Read sensors from file
        if self.sensor_definition_file is None:
            raise RuntimeError(
                "The parameter sensor_definition_file doesn't exist")
        if not os.path.exists(self.sensor_definition_file):
            raise RuntimeError(
                "Could not read sensor-definition from {}".format(self.sensor_definition_file))
        json_sensors = None
        with open(self.sensor_definition_file) as handle:
            json_sensors = json.loads(handle.read())

        # Set up the sensors
        self.sensor_actors = self.setup_sensors(json_sensors["sensors"])

    def setup_sensors(self, sensors):
        """
        Create the sensors defined by the user and spawn them in the world
        :param sensors: list of sensors
        :return:
        """
        actors = []
        bp_library = self.world.get_blueprint_library()
        sensor_names = []
        for sensor_spec in sensors:
            try:
                sensor_type = str(sensor_spec.pop("type"))
                sensor_id = str(sensor_spec.pop("id"))

                sensor_name = sensor_type + "/" + sensor_id
                if sensor_name in sensor_names:
                    rospy.logfatal(
                        "Sensor rolename '{}' is only allowed to be used once.".format(
                            sensor_spec['id']))
                    raise NameError(
                        "Sensor rolename '{}' is only allowed to be used once.".format(
                            sensor_spec['id']))
                sensor_names.append(sensor_name)

                sensor_location = carla.Location(x=sensor_spec.pop("x"),
                                                 y=sensor_spec.pop("y"),
                                                 z=sensor_spec.pop("z"))
                sensor_rotation = carla.Rotation(
                    pitch=sensor_spec.pop('pitch', 0.0),
                    roll=sensor_spec.pop('roll', 0.0),
                    yaw=sensor_spec.pop('yaw', 0.0))
                sensor_transform = carla.Transform(sensor_location, sensor_rotation)

                bp = bp_library.find(sensor_type)
                bp.set_attribute('role_name', sensor_id)
                for attribute, value in sensor_spec.items():
                    bp.set_attribute(str(attribute), str(value))

            except KeyError as e:
<<<<<<< HEAD
                self.logfatal(
                    "Sensor will not be spawned, because sensor spec is invalid: '{}'".format(e))
                continue
=======
                rospy.logfatal(
                    "Sensor will not be spawned, the mandatory attribute {} is missing"
                    .format(e))
                raise e

            except IndexError as e:
                rospy.logfatal(
                    "Sensor {} will not be spawned, {}".format(sensor_name, e))
                raise e
>>>>>>> cd45c2b9

            # create sensor
            sensor = self.world.spawn_actor(bp, sensor_transform)
            actors.append(sensor)
        return actors

    def destroy(self):
        """
        destroy the current ego vehicle and its sensors
        """
        for i, _ in enumerate(self.sensor_actors):
            if self.sensor_actors[i] is not None:
                self.sensor_actors[i].destroy()
                self.sensor_actors[i] = None
        self.sensor_actors = []

    def run(self):
        """
        main loop
        """
        # wait for ros-bridge to set up CARLA world
        self.loginfo("Waiting for CARLA world (topic: /carla/world_info)...")
        try:
            self.wait_for_one_message("/carla/world_info", CarlaWorldInfo, timeout=10.0,
                                      qos_profile=QoSProfile(depth=1, durability=True))
        except ROSException as e:
            self.logerr("Timeout while waiting for world info!")
            raise e
        self.loginfo("CARLA world available. Spawn infrastructure...")
        client = carla.Client(self.host, self.port)
        client.set_timeout(self.timeout)
        self.world = client.get_world()
        self.restart()
        try:
            self.spin()
        except ROSInterruptException:
            pass

# ==============================================================================
# -- main() --------------------------------------------------------------------
# ==============================================================================


def main():
    """
    main function
    """
    if ROS_VERSION == 2:
        rclpy.init(args=None)
    infrastructure = CarlaInfrastructure()
    try:
        infrastructure.run()
    finally:
        if infrastructure is not None:
            infrastructure.destroy()


if __name__ == '__main__':
    main()<|MERGE_RESOLUTION|>--- conflicted
+++ resolved
@@ -102,11 +102,6 @@
                     bp.set_attribute(str(attribute), str(value))
 
             except KeyError as e:
-<<<<<<< HEAD
-                self.logfatal(
-                    "Sensor will not be spawned, because sensor spec is invalid: '{}'".format(e))
-                continue
-=======
                 rospy.logfatal(
                     "Sensor will not be spawned, the mandatory attribute {} is missing"
                     .format(e))
@@ -116,7 +111,6 @@
                 rospy.logfatal(
                     "Sensor {} will not be spawned, {}".format(sensor_name, e))
                 raise e
->>>>>>> cd45c2b9
 
             # create sensor
             sensor = self.world.spawn_actor(bp, sensor_transform)
