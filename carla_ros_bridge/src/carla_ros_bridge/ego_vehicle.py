--- conflicted
+++ resolved
@@ -23,15 +23,20 @@
 from carla_msgs.msg import CarlaEgoVehicleControl, CarlaEgoVehicleStatus  # pylint: disable=import-error
 from carla_ros_bridge.vehicle import Vehicle
 
-from ros_compatibility import destroy_subscription, QoSProfile, latch_on
-
-<<<<<<< HEAD
+from carla_msgs.msg import (
+    CarlaEgoVehicleInfo,
+    CarlaEgoVehicleInfoWheel,
+    CarlaEgoVehicleControl,
+    CarlaEgoVehicleStatus
+)
+
+from ros_compatibility import (
+    destroy_subscription,
+    QoSProfile,
+    latch_on
+)
+
 ROS_VERSION = int(os.environ.get('ROS_VERSION', 0))
-=======
-from std_msgs.msg import ColorRGBA
-from std_msgs.msg import Bool
-from geometry_msgs.msg import Transform
->>>>>>> a1ac8352
 
 if ROS_VERSION not in (1, 2):
     raise NotImplementedError("Make sure you have a valid ROS_VERSION env variable set.")
@@ -41,6 +46,7 @@
 
 
 class EgoVehicle(Vehicle):
+
     """
     Vehicle implementation details for the ego vehicle
     """
@@ -56,24 +62,7 @@
         :param parent: the parent of this
         :type parent: carla_ros_bridge.Parent
         :param node: node-handle
-<<<<<<< HEAD
         :type node: CompatibleNode
-        """
-        Vehicle.__init__(self, carla_actor=carla_actor, parent=parent, node=node,
-                         prefix=carla_actor.attributes.get('role_name'))
-        self.vehicle_status_publisher = node.new_publisher(
-            CarlaEgoVehicleStatus, self.get_topic_prefix() + "/vehicle_status")
-        self.vehicle_info_publisher = node.new_publisher(CarlaEgoVehicleInfo, self.get_topic_prefix(
-        ) + "/vehicle_info", qos_profile=QoSProfile(depth=10, durability=latch_on))
-
-        if ROS_VERSION == 1:
-            self.callback_group = None
-        elif ROS_VERSION == 2:
-            self.callback_group = ReentrantCallbackGroup()
-
-        self.vehicle_info = None
-=======
-        :type node: carla_ros_bridge.CarlaRosBridge
         :param carla_actor: carla actor object
         :type carla_actor: carla.Actor
         """
@@ -83,37 +72,38 @@
                                          node=node,
                                          carla_actor=carla_actor)
 
->>>>>>> a1ac8352
         self.vehicle_info_published = False
         self.vehicle_control_override = False
         self._vehicle_control_applied_callback = vehicle_control_applied_callback
 
-        self.control_subscriber = self.node.create_subscriber(
+        self.vehicle_status_publisher = (
+            CarlaEgoVehicleStatus,
+            self.get_topic_prefix() + "/vehicle_status")
+        self.vehicle_info_publisher = node.new_publisher(CarlaEgoVehicleInfo,
+                                                         self.get_topic_prefix() +
+                                                         "/vehicle_info",
+                                                         qos_profile=QoSProfile(depth=10, durability=latch_on))
+
+        self.control_subscriber = node.create_subscriber(
             CarlaEgoVehicleControl,
             self.get_topic_prefix() + "/vehicle_control_cmd",
             lambda data: self.control_command_updated(data, manual_override=False))
 
-        self.manual_control_subscriber = self.node.create_subscriber(
+        self.manual_control_subscriber = node.create_subscriber(
             CarlaEgoVehicleControl,
             self.get_topic_prefix() + "/vehicle_control_cmd_manual",
             lambda data: self.control_command_updated(data, manual_override=True))
 
-        self.control_override_subscriber = self.node.create_subscriber(
+        self.control_override_subscriber = node.create_subscriber(
             Bool,
             self.get_topic_prefix() + "/vehicle_control_manual_override",
             self.control_command_override, QoSProfile(depth=1, durability=True))
 
-        self.enable_autopilot_subscriber = self.node.create_subscriber(
+        self.enable_autopilot_subscriber = node.create_subscriber(
             Bool,
-            self.get_topic_prefix() + "/enable_autopilot", self.enable_autopilot_updated)
-
-<<<<<<< HEAD
-        self.twist_control_subscriber = self.node.create_subscriber(
-            Twist,
-            self.get_topic_prefix() + "/twist_cmd", self.twist_command_updated)
-
-=======
->>>>>>> a1ac8352
+            self.get_topic_prefix() + "/enable_autopilot",
+            self.enable_autopilot_updated)
+
     def get_marker_color(self):
         """
         Function (override) to return the color for marker messages.
@@ -135,7 +125,8 @@
 
         :return:
         """
-        vehicle_status = CarlaEgoVehicleStatus(header=self.get_msg_header("map"))
+        vehicle_status = CarlaEgoVehicleStatus(
+            header=self.get_msg_header("map"))
         vehicle_status.velocity = self.get_vehicle_speed_abs(self.carla_actor)
         vehicle_status.acceleration.linear = self.get_current_ros_accel().linear
         vehicle_status.orientation = self.get_current_ros_pose().orientation
@@ -149,7 +140,6 @@
         self.vehicle_status_publisher.publish(vehicle_status)
 
         # only send vehicle once (in latched-mode)
-        # TODO: Make latching work reliably in ROS2 # pylint: disable=fixme
         if not self.vehicle_info_published:
             self.vehicle_info_published = True
             vehicle_info = CarlaEgoVehicleInfo()
@@ -166,11 +156,11 @@
                 wheel_info.radius = wheel.radius
                 wheel_info.max_brake_torque = wheel.max_brake_torque
                 wheel_info.max_handbrake_torque = wheel.max_handbrake_torque
-                wheel_info.position.x = (wheel.position.x / 100.0) - \
+                wheel_info.position.x = (wheel.position.x/100.0) - \
                     self.carla_actor.get_transform().location.x
-                wheel_info.position.y = -(
-                    (wheel.position.y / 100.0) - self.carla_actor.get_transform().location.y)
-                wheel_info.position.z = (wheel.position.z / 100.0) - \
+                wheel_info.position.y = -((wheel.position.y/100.0) -
+                                          self.carla_actor.get_transform().location.y)
+                wheel_info.position.z = (wheel.position.z/100.0) - \
                     self.carla_actor.get_transform().location.z
                 vehicle_info.wheels.append(wheel_info)
 
@@ -190,7 +180,7 @@
             vehicle_info.center_of_mass.x = vehicle_physics.center_of_mass.x
             vehicle_info.center_of_mass.y = vehicle_physics.center_of_mass.y
             vehicle_info.center_of_mass.z = vehicle_physics.center_of_mass.z
-            self.vehicle_info = vehicle_info
+
             self.vehicle_info_publisher.publish(vehicle_info)
 
     def update(self, frame, timestamp):
@@ -202,15 +192,7 @@
         :return:
         """
         self.send_vehicle_msgs()
-<<<<<<< HEAD
-        Vehicle.update(self, frame, timestamp)
-        no_rotation = Transform()
-        no_rotation.rotation.w = 1.0
-        self.publish_transform(self.get_ros_transform(
-            no_rotation, frame_id=str(self.get_id()), child_frame_id=self.get_prefix()))
-=======
         super(EgoVehicle, self).update(frame, timestamp)
->>>>>>> a1ac8352
 
     def destroy(self):
         """
@@ -226,43 +208,14 @@
         self.control_subscriber = None
         destroy_subscription(self.enable_autopilot_subscriber)
         self.enable_autopilot_subscriber = None
-<<<<<<< HEAD
-        destroy_subscription(self.twist_control_subscriber)
+        self.twist_control_subscriber.unregister()
         self.twist_control_subscriber = None
         destroy_subscription(self.control_override_subscriber)
-=======
-        self.control_override_subscriber.unregister()
->>>>>>> a1ac8352
         self.control_override_subscriber = None
         destroy_subscription(self.manual_control_subscriber)
         self.manual_control_subscriber = None
         Vehicle.destroy(self)
 
-<<<<<<< HEAD
-    def twist_command_updated(self, twist):
-        """
-        Set angular/linear velocity (this does not respect vehicle dynamics)
-        """
-        if not self.vehicle_control_override:
-            angular_velocity = Vector3D()
-            angular_velocity.z = math.degrees(twist.angular.z)
-
-            rotation_matrix = transforms.carla_rotation_to_numpy_rotation_matrix(
-                self.carla_actor.get_transform().rotation)
-            linear_vector = numpy.array([twist.linear.x, twist.linear.y, twist.linear.z])
-            rotated_linear_vector = rotation_matrix.dot(linear_vector)
-            linear_velocity = Vector3D()
-            linear_velocity.x = rotated_linear_vector[0]
-            linear_velocity.y = -rotated_linear_vector[1]
-            linear_velocity.z = rotated_linear_vector[2]
-
-            self.node.logdebug("Set velocity linear: {}, angular: {}".format(
-                linear_velocity, angular_velocity))
-            self.carla_actor.set_target_velocity(linear_velocity)
-            self.carla_actor.set_target_angular_velocity(angular_velocity)
-
-=======
->>>>>>> a1ac8352
     def control_command_override(self, enable):
         """
         Set the vehicle control mode according to ros topic
