#!/usr/bin/env python
#
# Copyright (c) 2020 Intel Corporation
#
# This work is licensed under the terms of the MIT license.
# For a copy, see <https://opensource.org/licenses/MIT>.
#
"""
a sensor that reports the state of all traffic lights
"""

from carla_msgs.msg import CarlaTrafficLightStatusList  # pylint: disable=import-error
from carla_msgs.msg import CarlaTrafficLightInfoList  # pylint: disable=import-error
from carla_ros_bridge.pseudo_actor import PseudoActor
from carla_ros_bridge.traffic import TrafficLight

from ros_compatibility import QoSProfile, latch_on


class TrafficLightsSensor(PseudoActor):
    """
    a sensor that reports the state of all traffic lights
    """

    def __init__(self, uid, name, parent, node, actor_list):
        """
        Constructor

        :param uid: unique identifier for this object
        :type uid: int
        :param name: name identiying the sensor
        :type name: string
        :param parent: the parent of this
        :type parent: carla_ros_bridge.Parent
        :param node: node-handle
        :type node: CompatibleNode
        :param actor_list: current list of actors
        :type actor_list: map(carla-actor-id -> python-actor-object)
        """

<<<<<<< HEAD
        super(TrafficLightsSensor, self).__init__(parent=parent, node=node,
                                                  prefix="")
=======
        super(TrafficLightsSensor, self).__init__(uid=uid,
                                                  name=name,
                                                  parent=parent,
                                                  node=node)

>>>>>>> a1ac8352
        self.actor_list = actor_list
        self.traffic_light_status = CarlaTrafficLightStatusList()
        self.traffic_light_actors = []

<<<<<<< HEAD
        self.traffic_lights_info_publisher = node.new_publisher(CarlaTrafficLightInfoList, self.get_topic_prefix(
        ) + "traffic_lights_info", qos_profile=QoSProfile(depth=10, durability=latch_on))
        self.traffic_light_status_publisher = node.new_publisher(CarlaTrafficLightStatusList, self.get_topic_prefix(
        ) + "traffic_lights", qos_profile=QoSProfile(depth=10, durability=latch_on))
=======
        self.traffic_lights_info_publisher = rospy.Publisher(
            self.get_topic_prefix() + "/info",
            CarlaTrafficLightInfoList,
            queue_size=10,
            latch=True)
        self.traffic_lights_status_publisher = rospy.Publisher(
            self.get_topic_prefix() + "/status",
            CarlaTrafficLightStatusList,
            queue_size=10,
            latch=True)
>>>>>>> a1ac8352

    def destroy(self):
        """
        Function to destroy this object.
        :return:
        """
        self.actor_list = None
        super(TrafficLightsSensor, self).destroy()

    @staticmethod
    def get_blueprint_name():
        """
        Get the blueprint identifier for the pseudo sensor
        :return: name
        """
        return "sensor.pseudo.traffic_lights"

    def update(self, frame, timestamp):
        """
        Get the state of all known traffic lights
        """
        traffic_light_status = CarlaTrafficLightStatusList()
        traffic_light_actors = []
        for actor_id in self.actor_list:
            actor = self.actor_list[actor_id]
            if isinstance(actor, TrafficLight):
                traffic_light_actors.append(actor)
                traffic_light_status.traffic_lights.append(actor.get_status())

        if traffic_light_actors != self.traffic_light_actors:
            self.traffic_light_actors = traffic_light_actors
            traffic_light_info_list = CarlaTrafficLightInfoList()
            for traffic_light in traffic_light_actors:
                traffic_light_info_list.traffic_lights.append(traffic_light.get_info())
            self.traffic_lights_info_publisher.publish(traffic_light_info_list)

        if traffic_light_status != self.traffic_light_status:
            self.traffic_light_status = traffic_light_status
            self.traffic_light_status_publisher.publish(traffic_light_status)<|MERGE_RESOLUTION|>--- conflicted
+++ resolved
@@ -9,11 +9,12 @@
 a sensor that reports the state of all traffic lights
 """
 
-from carla_msgs.msg import CarlaTrafficLightStatusList  # pylint: disable=import-error
-from carla_msgs.msg import CarlaTrafficLightInfoList  # pylint: disable=import-error
+from carla_msgs.msg import (
+    CarlaTrafficLightStatusList,
+    CarlaTrafficLightInfoList
+)
+from carla_ros_bridge.traffic import TrafficLight
 from carla_ros_bridge.pseudo_actor import PseudoActor
-from carla_ros_bridge.traffic import TrafficLight
-
 from ros_compatibility import QoSProfile, latch_on
 
 
@@ -38,37 +39,22 @@
         :type actor_list: map(carla-actor-id -> python-actor-object)
         """
 
-<<<<<<< HEAD
-        super(TrafficLightsSensor, self).__init__(parent=parent, node=node,
-                                                  prefix="")
-=======
         super(TrafficLightsSensor, self).__init__(uid=uid,
                                                   name=name,
                                                   parent=parent,
                                                   node=node)
 
->>>>>>> a1ac8352
         self.actor_list = actor_list
         self.traffic_light_status = CarlaTrafficLightStatusList()
         self.traffic_light_actors = []
 
-<<<<<<< HEAD
-        self.traffic_lights_info_publisher = node.new_publisher(CarlaTrafficLightInfoList, self.get_topic_prefix(
-        ) + "traffic_lights_info", qos_profile=QoSProfile(depth=10, durability=latch_on))
-        self.traffic_light_status_publisher = node.new_publisher(CarlaTrafficLightStatusList, self.get_topic_prefix(
-        ) + "traffic_lights", qos_profile=QoSProfile(depth=10, durability=latch_on))
-=======
-        self.traffic_lights_info_publisher = rospy.Publisher(
-            self.get_topic_prefix() + "/info",
+        self.traffic_lights_info_publisher = node.new_publisher(
             CarlaTrafficLightInfoList,
-            queue_size=10,
-            latch=True)
-        self.traffic_lights_status_publisher = rospy.Publisher(
+            self.get_topic_prefix() + "/info", qos_profile=QoSProfile(depth=10, durability=latch_on))
+        self.traffic_lights_status_publisher = node.new_publisher(
+            CarlaTrafficLightStatusList,
             self.get_topic_prefix() + "/status",
-            CarlaTrafficLightStatusList,
-            queue_size=10,
-            latch=True)
->>>>>>> a1ac8352
+            qos_profile=QoSProfile(depth=10, durability=latch_on))
 
     def destroy(self):
         """
@@ -107,4 +93,4 @@
 
         if traffic_light_status != self.traffic_light_status:
             self.traffic_light_status = traffic_light_status
-            self.traffic_light_status_publisher.publish(traffic_light_status)+            self.traffic_lights_status_publisher.publish(traffic_light_status)