#!/usr/bin/env python
#
# Copyright (c) 2018-2020 Intel Corporation
#
# This work is licensed under the terms of the MIT license.
# For a copy, see <https://opensource.org/licenses/MIT>.
#
"""
Rosbridge class:

Class that handle communication between CARLA and ROS
"""


from rosgraph_msgs.msg import Clock
try:
    import queue
except ImportError:
    import Queue as queue

import os
import sys
from distutils.version import LooseVersion
from threading import Thread, Lock, Event
import pkg_resources

from tf2_msgs.msg import TFMessage
from visualization_msgs.msg import Marker  # pylint: disable=import-error

from ros_compatibility import CompatibleNode, ros_ok, destroy_subscription, ros_shutdown, ros_timestamp, QoSProfile, latch_on
import carla


from carla_ros_bridge.actor import Actor
from carla_ros_bridge.sensor import Sensor

from carla_ros_bridge.carla_status_publisher import CarlaStatusPublisher
from carla_ros_bridge.world_info import WorldInfo
from carla_ros_bridge.spectator import Spectator
from carla_ros_bridge.traffic import Traffic, TrafficLight
from carla_ros_bridge.vehicle import Vehicle
from carla_ros_bridge.lidar import Lidar
from carla_ros_bridge.radar import Radar
from carla_ros_bridge.gnss import Gnss
from carla_ros_bridge.imu import ImuSensor
from carla_ros_bridge.ego_vehicle import EgoVehicle
from carla_ros_bridge.collision_sensor import CollisionSensor
from carla_ros_bridge.lane_invasion_sensor import LaneInvasionSensor
from carla_ros_bridge.camera import Camera, RgbCamera, DepthCamera, SemanticSegmentationCamera
from carla_ros_bridge.object_sensor import ObjectSensor
from carla_ros_bridge.rss_sensor import RssSensor
from carla_ros_bridge.walker import Walker
from carla_ros_bridge.debug_helper import DebugHelper
from carla_ros_bridge.traffic_lights_sensor import TrafficLightsSensor
from carla_msgs.msg import CarlaActorList, CarlaActorInfo, CarlaControl, CarlaWeatherParameters  # pylint: disable=import-error


ROS_VERSION = int(os.environ.get('ROS_VERSION', 0))

if ROS_VERSION == 1:
    import rospy  # pylint: disable=import-error
elif ROS_VERSION == 2:
    import rclpy  # pylint: disable=import-error
    from rclpy.callback_groups import ReentrantCallbackGroup  # pylint: disable=import-error
    from builtin_interfaces.msg import Time
else:
    raise NotImplementedError("Make sure you have a valid ROS_VERSION env variable set.")


class CarlaRosBridge(CompatibleNode):
    """
    Carla Ros bridge
    """

    CARLA_VERSION = "0.9.9"

    def __init__(self, rospy_init=True, executor=None):
        """
        Constructor

        :param carla_world: carla world object
        :type carla_world: carla.World
        :param params: dict of parameters, see settings.yaml
        :type params: dict
        """
        self.debug_helper = None
        self.carla_weather_subscriber = None
        self.update_lock = Lock()
        self.carla_control_queue = queue.Queue()
        self.on_tick_id = None
        self.update_actor_thread = None
        self.carla_settings = None
        self.shutdown = None
        self.actors = {}
        self.pseudo_actors = []
        super(CarlaRosBridge, self).__init__("ros_bridge_node", rospy_init=rospy_init)
        self.executor = executor

    # pylint: disable=attribute-defined-outside-init
    def initialize_bridge(self, carla_world, params):
        """
        Initialize the bridge
        """
        self.parameters = params
        self.carla_world = carla_world

        if ROS_VERSION == 1:
            self.ros_timestamp = 0
            self.callback_group = None
        elif ROS_VERSION == 2:
            self.ros_timestamp = Time()
            self.callback_group = ReentrantCallbackGroup()

        self.synchronous_mode_update_thread = None
        self.shutdown = Event()
        # set carla world settings
        self.carla_settings = carla_world.get_settings()

        # workaround: settings can only applied within non-sync mode
        if self.carla_settings.synchronous_mode:
            self.carla_settings.synchronous_mode = False
            carla_world.apply_settings(self.carla_settings)

        self.loginfo("synchronous_mode: {}".format(self.parameters["synchronous_mode"]))
        self.carla_settings.synchronous_mode = self.parameters["synchronous_mode"]
        self.loginfo("fixed_delta_seconds: {}".format(self.parameters["fixed_delta_seconds"]))
        self.carla_settings.fixed_delta_seconds = self.parameters["fixed_delta_seconds"]
        carla_world.apply_settings(self.carla_settings)

        self.marker_publisher = self.new_publisher(Marker, '/carla/marker')
        self.tf_publisher = self.new_publisher(TFMessage, 'tf')
        if ROS_VERSION == 1:
            self.clock_publisher = self.new_publisher(Clock, 'clock')
        elif ROS_VERSION == 2:
            self.clock_publisher = self.new_publisher(Clock, 'clock')
        self.actor_list_publisher = self.new_publisher(
            CarlaActorList, "/carla/actor_list", qos_profile=QoSProfile(depth=10, durability=latch_on))
        self.status_publisher = CarlaStatusPublisher(self.carla_settings.synchronous_mode,
                                                     self.carla_settings.fixed_delta_seconds,
                                                     self)

        # for waiting for ego vehicle control commands in synchronous mode,
        # their ids are maintained in a list.
        # Before tick(), the list is filled and the loop waits until the list is empty.
        self._all_vehicle_control_commands_received = Event()
        self._expected_ego_vehicle_control_command_ids = []
        self._expected_ego_vehicle_control_command_ids_lock = Lock()

        if self.carla_settings.synchronous_mode:
            self.carla_run_state = CarlaControl.PLAY

            self.carla_control_subscriber = \
                self.create_subscriber(CarlaControl, "/carla/control",
                                       lambda control: self.carla_control_queue.put(
                                           control.command), callback_group=self.callback_group)

            self.synchronous_mode_update_thread = Thread(target=self._synchronous_mode_update)
            self.synchronous_mode_update_thread.start()
        else:
            self.timestamp_last_run = 0.0

            self.update_actors_queue = queue.Queue(maxsize=1)

            # start thread to update actors
            self.update_actor_thread = Thread(target=self._update_actors_thread)
            self.update_actor_thread.start()

            # create initially existing actors
            self.update_actors_queue.put(set([x.id for x in self.carla_world.get_snapshot()]))

            # wait for first actors creation to be finished
            self.update_actors_queue.join()

            # register callback to update actors
            self.on_tick_id = self.carla_world.on_tick(self._carla_time_tick)

        self.carla_weather_subscriber = \
            self.create_subscriber(CarlaWeatherParameters, "/carla/weather_control",
                                   self.on_weather_changed, callback_group=self.callback_group)

        # add world info
        self.pseudo_actors.append(WorldInfo(carla_world=self.carla_world, node=self))

        # add global object sensor
        self.pseudo_actors.append(
            ObjectSensor(parent=None, node=self, actor_list=self.actors,
                         filtered_id=None))
        self.debug_helper = DebugHelper(carla_world.debug, self)

        # add traffic light pseudo sensor
        self.pseudo_actors.append(
            TrafficLightsSensor(parent=None, node=self, actor_list=self.actors))

    def destroy(self):
        """
        Function to destroy this object.

        :return:
        """
        if self.debug_helper:
            self.debug_helper.destroy()
        if self.shutdown:
            self.shutdown.set()
        self.carla_control_queue.put(CarlaControl.STEP_ONCE)
        if self.carla_settings:
            if not self.carla_settings.synchronous_mode:
                if self.on_tick_id:
                    self.carla_world.remove_on_tick(self.on_tick_id)
                if self.update_actor_thread:
                    self.update_actor_thread.join()
        self._update_actors(set())

        self.loginfo("Exiting Bridge")
        super(CarlaRosBridge, self).destroy()

    def on_weather_changed(self, weather_parameters):
        """
        Callback on new weather parameters
        :return:
        """
        if not self.carla_world:
            return
        self.loginfo("Applying weather parameters...")
        weather = carla.WeatherParameters()
        weather.cloudiness = weather_parameters.cloudiness
        weather.precipitation = weather_parameters.precipitation
        weather.precipitation_deposits = weather_parameters.precipitation_deposits
        weather.wind_intensity = weather_parameters.wind_intensity
        weather.fog_density = weather_parameters.fog_density
        weather.fog_distance = weather_parameters.fog_distance
        weather.wetness = weather_parameters.wetness
        weather.sun_azimuth_angle = weather_parameters.sun_azimuth_angle
        weather.sun_altitude_angle = weather_parameters.sun_altitude_angle
        self.carla_world.set_weather(weather)

    def process_run_state(self):
        """
        process state changes
        """
        command = None

        # get last command
        while not self.carla_control_queue.empty():
            command = self.carla_control_queue.get()

        while command is not None and ros_ok():
            self.carla_run_state = command

            if self.carla_run_state == CarlaControl.PAUSE:
                # wait for next command
                self.loginfo("State set to PAUSED")
                self.status_publisher.set_synchronous_mode_running(False)
                command = self.carla_control_queue.get()
            elif self.carla_run_state == CarlaControl.PLAY:
                self.loginfo("State set to PLAY")
                self.status_publisher.set_synchronous_mode_running(True)
                return
            elif self.carla_run_state == CarlaControl.STEP_ONCE:
                self.loginfo("Execute single step.")
                self.status_publisher.set_synchronous_mode_running(True)
                self.carla_control_queue.put(CarlaControl.PAUSE)
                return

    def _synchronous_mode_update(self):
        """
        execution loop for synchronous mode
        """
        while not self.shutdown.is_set():
            self.process_run_state()

            if self.parameters['synchronous_mode_wait_for_vehicle_control_command']:
                # fill list of available ego vehicles
                self._expected_ego_vehicle_control_command_ids = []
                with self._expected_ego_vehicle_control_command_ids_lock:
                    for actor_id, actor in self.actors.items():
                        if isinstance(actor, EgoVehicle):
                            self._expected_ego_vehicle_control_command_ids.append(actor_id)

            frame = self.carla_world.tick()
            world_snapshot = self.carla_world.get_snapshot()

            self.status_publisher.set_frame(frame)
            self.update_clock(world_snapshot.timestamp)
            self.logdebug("Tick for frame {} returned. Waiting for sensor data...".format(frame))
            self._update(frame, world_snapshot.timestamp.elapsed_seconds)
            self.logdebug("Waiting for sensor data finished.")
            self._update_actors(set([x.id for x in world_snapshot]))

            if self.parameters['synchronous_mode_wait_for_vehicle_control_command']:
                # wait for all ego vehicles to send a vehicle control command
                if self._expected_ego_vehicle_control_command_ids:
                    if not self._all_vehicle_control_commands_received.wait(1):
                        self.logwarn("Timeout (1s) while waiting for vehicle control commands. "
                                     "Missing command from actor ids {}".format(
                                         self._expected_ego_vehicle_control_command_ids))
                    self._all_vehicle_control_commands_received.clear()

    def _carla_time_tick(self, carla_snapshot):
        """
        Private callback registered at carla.World.on_tick()
        to trigger cyclic updates.

        After successful locking the update mutex
        (only perform trylock to respect bridge processing time)
        the clock and the children are updated.
        Finally the ROS messages collected to be published are sent out.

        :param carla_timestamp: the current carla time
        :type carla_timestamp: carla.Timestamp
        :return:
        """
        if not self.shutdown.is_set():
            if self.update_lock.acquire(False):
                if self.timestamp_last_run < carla_snapshot.timestamp.elapsed_seconds:
                    self.timestamp_last_run = carla_snapshot.timestamp.elapsed_seconds
                    self.update_clock(carla_snapshot.timestamp)
                    self.status_publisher.set_frame(carla_snapshot.frame)

                    self._update(carla_snapshot.frame, carla_snapshot.timestamp.elapsed_seconds)
                self.update_lock.release()

            # if possible push current snapshot to update-actors-thread
            try:
                self.update_actors_queue.put_nowait(set([x.id for x in carla_snapshot]))
            except queue.Full:
                pass

    def update_clock(self, carla_timestamp):
        """
        perform the update of the clock

        :param carla_timestamp: the current carla time
        :type carla_timestamp: carla.Timestamp
        :return:
        """
        self.ros_timestamp = ros_timestamp(carla_timestamp.elapsed_seconds, from_sec=True)
        if ROS_VERSION == 1:
            self.clock_publisher.publish(Clock(self.ros_timestamp))
        elif ROS_VERSION == 2:
            self.clock_publisher.publish(Clock(clock=self.ros_timestamp))

    def _update_actors_thread(self):
        """
        execution loop for async mode actor list updates
        """
        while not self.shutdown.is_set():
            try:
                current_actors = self.update_actors_queue.get(timeout=1)
                if current_actors:
                    self._update_actors(current_actors)
                    self.update_actors_queue.task_done()
            except queue.Empty:
                pass

    def _update_actors(self, current_actors):
        """
        update the available actors
        """
        previous_actors = set(self.actors)

        new_actors = current_actors - previous_actors
        deleted_actors = previous_actors - current_actors

        if new_actors:
            for carla_actor in self.carla_world.get_actors(list(new_actors)):
                self._create_actor(carla_actor)

        if deleted_actors:
            for id_to_delete in deleted_actors:
                # remove actor
                actor = self.actors[id_to_delete]
                with self.update_lock:
                    self.loginfo("Remove {}(id={}, parent_id={}, prefix={})".format(
                        actor.__class__.__name__, actor.get_id(), actor.get_parent_id(),
                        actor.get_prefix()))
                    actor.destroy()
                    del self.actors[id_to_delete]

                # remove pseudo-actors that have actor as parent
                updated_pseudo_actors = []
                for pseudo_actor in self.pseudo_actors:
                    if pseudo_actor.get_parent_id() == id_to_delete:
                        self.loginfo("Remove {}(parent_id={}, prefix={})".format(
                            pseudo_actor.__class__.__name__, pseudo_actor.get_parent_id(),
                            pseudo_actor.get_prefix()))
                        pseudo_actor.destroy()
                        del pseudo_actor
                    else:
                        updated_pseudo_actors.append(pseudo_actor)
                self.pseudo_actors = updated_pseudo_actors

        # publish actor list on change
        if new_actors or deleted_actors:
            self.publish_actor_list()

    def publish_actor_list(self):
        """
        publish list of carla actors
        :return:
        """
        ros_actor_list = CarlaActorList()

        for actor_id in self.actors:
            actor = self.actors[actor_id].carla_actor
            ros_actor = CarlaActorInfo()
            ros_actor.id = actor.id
            ros_actor.type = actor.type_id
            try:
                ros_actor.rolename = str(actor.attributes.get('role_name'))
            except ValueError:
                pass

            if actor.parent:
                ros_actor.parent_id = actor.parent.id
            else:
                ros_actor.parent_id = 0

            ros_actor_list.actors.append(ros_actor)

        self.actor_list_publisher.publish(ros_actor_list)

    def _create_actor(self, carla_actor):  # pylint: disable=too-many-branches,too-many-statements
        """
        create an actor
        """
        parent = None
        if carla_actor.parent:
            if carla_actor.parent.id in self.actors:
                parent = self.actors[carla_actor.parent.id]
            else:
                parent = self._create_actor(carla_actor.parent)

        actor = None
        pseudo_actors = []
        if carla_actor.type_id.startswith('traffic'):
            if carla_actor.type_id == "traffic.traffic_light":
                actor = TrafficLight(carla_actor, parent, node=self)
            else:
                actor = Traffic(carla_actor, parent, node=self)
        elif carla_actor.type_id.startswith("vehicle"):
            if carla_actor.attributes.get('role_name') \
                    in self.parameters['ego_vehicle']['role_name']:
                actor = EgoVehicle(carla_actor, parent, self,
                                   self._ego_vehicle_control_applied_callback)
                pseudo_actors.append(
                    ObjectSensor(parent=actor, node=self, actor_list=self.actors,
                                 filtered_id=carla_actor.id))
                if ROS_VERSION == 2:
                    self.executor.add_node(actor)
            else:
                actor = Vehicle(carla_actor, parent, self)
        elif carla_actor.type_id.startswith("sensor"):
            if carla_actor.type_id.startswith("sensor.camera"):
                if carla_actor.type_id.startswith("sensor.camera.rgb"):
                    actor = RgbCamera(carla_actor, parent, self,
                                      self.carla_settings.synchronous_mode)
                elif carla_actor.type_id.startswith("sensor.camera.depth"):
                    actor = DepthCamera(carla_actor, parent, self,
                                        self.carla_settings.synchronous_mode)
                elif carla_actor.type_id.startswith("sensor.camera.semantic_segmentation"):
                    actor = SemanticSegmentationCamera(carla_actor, parent, self,
                                                       self.carla_settings.synchronous_mode)
                else:
                    actor = Camera(carla_actor, parent, self,
                                   self.carla_settings.synchronous_mode)
            elif carla_actor.type_id.startswith("sensor.lidar"):
                actor = Lidar(carla_actor, parent, self, self.carla_settings.synchronous_mode)
            elif carla_actor.type_id.startswith("sensor.other.radar"):
                actor = Radar(carla_actor, parent, self, self.carla_settings.synchronous_mode)
            elif carla_actor.type_id.startswith("sensor.other.gnss"):
                actor = Gnss(carla_actor, parent, self, self.carla_settings.synchronous_mode)
            elif carla_actor.type_id.startswith("sensor.other.imu"):
                actor = ImuSensor(carla_actor, parent, self,
                                  self.carla_settings.synchronous_mode)
            elif carla_actor.type_id.startswith("sensor.other.collision"):
<<<<<<< HEAD
                actor = CollisionSensor(carla_actor, parent, self,
                                        self.carla_settings.synchronous_mode)
=======
                actor = CollisionSensor(
                    carla_actor, parent, self.comm, self.carla_settings.synchronous_mode)
            elif carla_actor.type_id.startswith("sensor.other.rss"):
                actor = RssSensor(
                    carla_actor, parent, self.comm, self.carla_settings.synchronous_mode)
>>>>>>> 20edac35
            elif carla_actor.type_id.startswith("sensor.other.lane_invasion"):
                actor = LaneInvasionSensor(carla_actor, parent, self,
                                           self.carla_settings.synchronous_mode)
            else:
                actor = Sensor(carla_actor, parent, self,
                               self.carla_settings.synchronous_mode)
        elif carla_actor.type_id.startswith("spectator"):
            actor = Spectator(carla_actor, parent, node=self)
        elif carla_actor.type_id.startswith("walker"):
            actor = Walker(carla_actor, parent, node=self)
        else:
            actor = Actor(carla_actor, parent, node=self)

        self.loginfo("Created {}(id={}, parent_id={},"
                     " type={}, prefix={}, attributes={})".format(actor.__class__.__name__,
                                                                  actor.get_id(),
                                                                  actor.get_parent_id(),
                                                                  carla_actor.type_id,
                                                                  actor.get_prefix(),
                                                                  carla_actor.attributes))
        with self.update_lock:
            self.actors[carla_actor.id] = actor

        for pseudo_actor in pseudo_actors:
            self.loginfo("Created {}(parent_id={}, prefix={})".format(
                pseudo_actor.__class__.__name__, pseudo_actor.get_parent_id(),
                pseudo_actor.get_prefix()))
            with self.update_lock:
                self.pseudo_actors.append(pseudo_actor)

        return actor

    def _update(self, frame_id, timestamp):
        """
        update all actors
        :return:
        """
        # update all pseudo actors
        for actor in self.pseudo_actors:
            actor.update(frame_id, timestamp)

        # update all carla actors
        for actor_id in self.actors:
            try:
                self.actors[actor_id].update(frame_id, timestamp)
            except RuntimeError as e:
                self.logwarn("Update actor {}({}) failed: {}".format(
                    self.actors[actor_id].__class__.__name__, actor_id, e))
                continue

    def _ego_vehicle_control_applied_callback(self, ego_vehicle_id):
        if not self.carla_settings.synchronous_mode or \
                not self.parameters['synchronous_mode_wait_for_vehicle_control_command']:
            return
        with self._expected_ego_vehicle_control_command_ids_lock:
            if ego_vehicle_id in self._expected_ego_vehicle_control_command_ids:
                self._expected_ego_vehicle_control_command_ids.remove(ego_vehicle_id)
            else:
                self.logwarn(
                    "Unexpected vehicle control command received from {}".format(ego_vehicle_id))
            if not self._expected_ego_vehicle_control_command_ids:
                self._all_vehicle_control_commands_received.set()

    def publish_tf_message(self, msg):
        """
        Function to publish ROS TF message.
        """

        # prepare tf message
        tf_msg = None
        tf_to_publish = []
        tf_to_publish.append(msg)
        if ROS_VERSION == 1:
            tf_msg = TFMessage(tf_to_publish)
        elif ROS_VERSION == 2:
            tf_msg = TFMessage()
            tf_msg.transforms = tf_to_publish
        try:
            self.tf_publisher.publish(tf_msg)
        except Exception as error:  # pylint: disable=broad-except
            self.logwarn("Failed to publish message: {}".format(error))


def main():
    """
    main function for carla simulator ROS bridge
    maintaining the communication client and the CarlaBridge object
    """
    carla_bridge = None
    carla_world = None
    carla_client = None
    executor = None
    parameters = {}
    if ROS_VERSION == 1:
        carla_bridge = CarlaRosBridge()
        # rospy.init_node('carla_ros_bridge', anonymous=True)

    elif ROS_VERSION == 2:
        rclpy.init(args=None)
        executor = rclpy.executors.MultiThreadedExecutor(num_threads=12)
        carla_bridge = CarlaRosBridge(executor=executor)
        # init_node = rclpy.create_node("init_ros_bridge")
        executor.add_node(carla_bridge)

    parameters['host'] = carla_bridge.get_param('host', 'localhost')
    parameters['port'] = carla_bridge.get_param('port', 2000)
    parameters['timeout'] = carla_bridge.get_param('timeout', 2)
    parameters['synchronous_mode'] = carla_bridge.get_param('synchronous_mode', False)
    parameters['synchronous_mode_wait_for_vehicle_control_command'] = carla_bridge.get_param(
        'carla.synchronous_mode_wait_for_vehicle_control_command', True)
    parameters['fixed_delta_seconds'] = carla_bridge.get_param('fixed_delta_seconds',
                                                               0.05)
    role_name = carla_bridge.get_param('ego_vehicle_role_name',
                                       ["hero", "ego_vehicle", "hero1", "hero2", "hero3"])
    parameters["ego_vehicle"] = {"role_name": role_name}

    carla_bridge.loginfo("Trying to connect to {host}:{port}".format(
        host=parameters['host'], port=parameters['port']))

    try:
        carla_client = carla.Client(host=parameters['host'], port=parameters['port'])
        carla_client.set_timeout(parameters['timeout'])

        # check carla version
        dist = pkg_resources.get_distribution("carla")
        if LooseVersion(dist.version) < LooseVersion(CarlaRosBridge.CARLA_VERSION):
            raise RuntimeError("CARLA Server version {} required. Found: {}".format(
                CarlaRosBridge.CARLA_VERSION, carla_client.get_server_version()))

        if LooseVersion(carla_client.get_server_version()) < \
                LooseVersion(CarlaRosBridge.CARLA_VERSION):
            raise RuntimeError("CARLA Server version {} required. Found: {}".format(
                CarlaRosBridge.CARLA_VERSION, carla_client.get_server_version()))

        carla_world = carla_client.get_world()

        if "town" in parameters:
            if parameters["town"].endswith(".xodr"):
                carla_bridge.loginfo("Loading opendrive world from file '{}'".format(
                    parameters["town"]))
                with open(parameters["town"]) as od_file:
                    data = od_file.read()
                carla_world = carla_client.generate_opendrive_world(str(data))
            else:
                if carla_world.get_map().name != parameters["town"]:
                    carla_bridge.loginfo("Loading town '{}' (previous: '{}').".format(
                        parameters["town"],
                        carla_world.get_map().name))
                    carla_world = carla_client.load_world(parameters["town"])
            carla_world.tick()

        carla_bridge.initialize_bridge(carla_client.get_world(), parameters)

        if ROS_VERSION == 1:
            rospy.spin()
        elif ROS_VERSION == 2:
            executor.spin()
    except (IOError, RuntimeError) as e:
        carla_bridge.logerr("Error: {}".format(e))
    except KeyboardInterrupt:
        pass
    finally:
        carla_bridge.destroy()
        ros_shutdown()
        del carla_world
        del carla_client


if __name__ == "__main__":
    main()<|MERGE_RESOLUTION|>--- conflicted
+++ resolved
@@ -473,16 +473,11 @@
                 actor = ImuSensor(carla_actor, parent, self,
                                   self.carla_settings.synchronous_mode)
             elif carla_actor.type_id.startswith("sensor.other.collision"):
-<<<<<<< HEAD
-                actor = CollisionSensor(carla_actor, parent, self,
-                                        self.carla_settings.synchronous_mode)
-=======
                 actor = CollisionSensor(
                     carla_actor, parent, self.comm, self.carla_settings.synchronous_mode)
             elif carla_actor.type_id.startswith("sensor.other.rss"):
                 actor = RssSensor(
-                    carla_actor, parent, self.comm, self.carla_settings.synchronous_mode)
->>>>>>> 20edac35
+                    carla_actor, parent, self, self.carla_settings.synchronous_mode)
             elif carla_actor.type_id.startswith("sensor.other.lane_invasion"):
                 actor = LaneInvasionSensor(carla_actor, parent, self,
                                            self.carla_settings.synchronous_mode)
