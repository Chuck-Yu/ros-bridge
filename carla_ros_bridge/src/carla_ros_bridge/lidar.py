--- conflicted
+++ resolved
@@ -10,7 +10,6 @@
 Classes to handle Carla lidars
 """
 
-<<<<<<< HEAD
 from __future__ import print_function
 
 import sys
@@ -18,14 +17,6 @@
 import os
 import struct
 import numpy
-=======
-import rospy
-
-import numpy
-
-from sensor_msgs.point_cloud2 import create_cloud
-from sensor_msgs.msg import PointCloud2, PointField
->>>>>>> cd45c2b9
 
 from sensor_msgs.msg import PointCloud2, PointField  # pylint: disable=import-error
 import carla_common.transforms as trans
@@ -49,11 +40,7 @@
     """
     # pylint: disable=too-many-arguments
 
-<<<<<<< HEAD
     def __init__(self, carla_actor, parent, node, synchronous_mode, sensor_name="Lidar"):
-=======
-    def __init__(self, carla_actor, parent, node, synchronous_mode):
->>>>>>> cd45c2b9
         """
         Constructor
 
@@ -62,7 +49,6 @@
         :param parent: the parent of this
         :type parent: carla_ros_bridge.Parent
         :param node: node-handle
-<<<<<<< HEAD
         :type node: CompatibleNode
         """
         super(Lidar, self).__init__(carla_actor=carla_actor, parent=parent,
@@ -72,21 +58,6 @@
 
         self.lidar_publisher = node.new_publisher(PointCloud2, self.get_topic_prefix() +
                                                   "/point_cloud")
-        self.listen()
-=======
-        :type node: carla_ros_bridge.CarlaRosBridge
-        """
-        super(Lidar, self).__init__(carla_actor=carla_actor,
-                                    parent=parent,
-                                    node=node,
-                                    synchronous_mode=synchronous_mode,
-                                    prefix='lidar/' + carla_actor.attributes.get('role_name'))
->>>>>>> cd45c2b9
-
-        self.lidar_publisher = rospy.Publisher(self.get_topic_prefix() +
-                                               "/point_cloud",
-                                               PointCloud2,
-                                               queue_size=10)
         self.listen()
 
     # pylint: disable=arguments-differ
@@ -106,7 +77,6 @@
         # we take the opposite of y axis
         # (as lidar point are express in left handed coordinate system, and ros need right handed)
         lidar_data[:, 1] *= -1
-<<<<<<< HEAD
 
         fields = [
             PointField(name='x', offset=0, datatype=PointField.FLOAT32, count=1),
@@ -143,29 +113,6 @@
 
         # --
 
-        self.lidar_publisher.publish(point_cloud_msg)
-
-
-# http://docs.ros.org/indigo/api/sensor_msgs/html/point__cloud2_8py_source.html
-def _get_struct_fmt(is_bigendian, fields, field_names=None):
-    fmt = '>' if is_bigendian else '<'
-
-    offset = 0
-    for field in (f for f in sorted(fields, key=lambda f: f.offset)
-                  if field_names is None or f.name in field_names):
-        if offset < field.offset:
-            fmt += 'x' * (field.offset - offset)
-            offset = field.offset
-        if field.datatype not in _DATATYPES:
-            print('Skipping unknown PointField datatype [%d]' % field.datatype, file=sys.stderr)
-        else:
-            datatype_fmt, datatype_length = _DATATYPES[field.datatype]
-            fmt += field.count * datatype_fmt
-            offset += field.count * datatype_length
-
-    return fmt
-=======
-        point_cloud_msg = create_cloud(header, fields, lidar_data)
         self.lidar_publisher.publish(point_cloud_msg)
 
 
@@ -231,4 +178,22 @@
         lidar_data['y'] *= -1
         point_cloud_msg = create_cloud(header, fields, lidar_data.tolist())
         self.semantic_lidar_publisher.publish(point_cloud_msg)
->>>>>>> cd45c2b9
+
+# http://docs.ros.org/indigo/api/sensor_msgs/html/point__cloud2_8py_source.html
+def _get_struct_fmt(is_bigendian, fields, field_names=None):
+    fmt = '>' if is_bigendian else '<'
+
+    offset = 0
+    for field in (f for f in sorted(fields, key=lambda f: f.offset)
+                  if field_names is None or f.name in field_names):
+        if offset < field.offset:
+            fmt += 'x' * (field.offset - offset)
+            offset = field.offset
+        if field.datatype not in _DATATYPES:
+            print('Skipping unknown PointField datatype [%d]' % field.datatype, file=sys.stderr)
+        else:
+            datatype_fmt, datatype_length = _DATATYPES[field.datatype]
+            fmt += field.count * datatype_fmt
+            offset += field.count * datatype_length
+
+    return fmt