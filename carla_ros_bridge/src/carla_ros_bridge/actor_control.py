--- conflicted
+++ resolved
@@ -17,11 +17,8 @@
 import carla_common.transforms as trans
 
 from carla_ros_bridge.pseudo_actor import PseudoActor
-<<<<<<< HEAD
+from carla_ros_bridge.sensor import Sensor
 
-=======
-from carla_ros_bridge.sensor import Sensor
->>>>>>> bc3eabbf
 from geometry_msgs.msg import Pose, Twist
 
 
